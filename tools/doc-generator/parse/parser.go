// SPDX-License-Identifier: AGPL-3.0-only
// Provenance-includes-location: https://github.com/cortexproject/cortex/blob/master/tools/doc-generator/parser.go
// Provenance-includes-license: Apache-2.0
// Provenance-includes-copyright: The Cortex Authors.

package parse

import (
	"flag"
	"fmt"
	"net/url"
	"reflect"
	"regexp"
	"strings"
	"time"
	"unicode"

	"github.com/go-kit/log"
	"github.com/grafana/dskit/flagext"
	"github.com/pkg/errors"
	"github.com/prometheus/common/model"
	"github.com/prometheus/prometheus/model/relabel"
	"github.com/weaveworks/common/logging"

<<<<<<< HEAD
	"github.com/grafana/mimir/pkg/ingester/activeseries"
=======
	"github.com/grafana/mimir/pkg/ingester"
	"github.com/grafana/mimir/pkg/storage/tsdb"
>>>>>>> 8952e8eb
	"github.com/grafana/mimir/pkg/util/fieldcategory"
	"github.com/grafana/mimir/pkg/util/validation"
)

var (
	yamlFieldNameParser   = regexp.MustCompile("^[^,]+")
	yamlFieldInlineParser = regexp.MustCompile("^[^,]*,inline$")
)

// ExamplerConfig can be implemented by configs to provide examples.
// If string is non-empty, it will be added as comment.
// If yaml value is non-empty, it will be marshaled as yaml under the same key as it would appear in config.
type ExamplerConfig interface {
	ExampleDoc() (comment string, yaml interface{})
}

type FieldExample struct {
	Comment string
	Yaml    interface{}
}

type ConfigBlock struct {
	Name          string
	Desc          string
	Entries       []*ConfigEntry
	FlagsPrefix   string
	FlagsPrefixes []string
}

func (b *ConfigBlock) Add(entry *ConfigEntry) {
	b.Entries = append(b.Entries, entry)
}

type EntryKind string

const (
	KindBlock EntryKind = "block"
	KindField EntryKind = "field"
	KindSlice EntryKind = "slice"
	KindMap   EntryKind = "map"
)

type ConfigEntry struct {
	Kind     EntryKind
	Name     string
	Required bool

	// In case the Kind is KindBlock
	Block     *ConfigBlock
	BlockDesc string
	Root      bool

	// In case the Kind is KindField
	FieldFlag     string
	FieldDesc     string
	FieldType     string
	FieldDefault  string
	FieldExample  *FieldExample
	FieldCategory string

	// In case the Kind is KindMap or KindSlice
	Element *ConfigBlock
}

func (e ConfigEntry) Description() string {
	if e.FieldCategory == "" || e.FieldCategory == "basic" {
		return e.FieldDesc
	}

	return fmt.Sprintf("(%s) %s", e.FieldCategory, e.FieldDesc)
}

type RootBlock struct {
	Name       string
	Desc       string
	StructType reflect.Type
}

func Flags(cfg flagext.RegistererWithLogger, logger log.Logger) map[uintptr]*flag.Flag {
	fs := flag.NewFlagSet("", flag.PanicOnError)
	cfg.RegisterFlags(fs, logger)

	flags := map[uintptr]*flag.Flag{}
	fs.VisitAll(func(f *flag.Flag) {
		// Skip deprecated flags
		if f.Value.String() == "deprecated" {
			return
		}

		ptr := reflect.ValueOf(f.Value).Pointer()
		flags[ptr] = f
	})

	return flags
}

// Config returns a slice of ConfigBlocks. The first ConfigBlock is a recursively expanded cfg.
// The remaining entries in the slice are all (root or not) ConfigBlocks.
func Config(block *ConfigBlock, cfg interface{}, flags map[uintptr]*flag.Flag) ([]*ConfigBlock, error) {
	blocks := []*ConfigBlock{}

	// If the input block is nil it means we're generating the doc for the top-level block
	if block == nil {
		block = &ConfigBlock{}
		blocks = append(blocks, block)
	}

	// The input config is expected to be addressable.
	if reflect.TypeOf(cfg).Kind() != reflect.Ptr {
		t := reflect.TypeOf(cfg)
		return nil, fmt.Errorf("%s is a %s while a %s is expected", t, t.Kind(), reflect.Ptr)
	}

	// The input config is expected to be a pointer to struct.
	v := reflect.ValueOf(cfg).Elem()
	t := v.Type()

	switch v.Kind() {
	case reflect.Struct, reflect.Slice:
	default:
		return nil, fmt.Errorf("%s is a %s while a %s is expected", v, v.Kind(), reflect.Struct)
	}

	for i := 0; i < t.NumField(); i++ {
		field := t.Field(i)
		fieldValue := v.FieldByIndex(field.Index)

		// Skip fields explicitly marked as "hidden" in the doc
		if isFieldHidden(field) {
			continue
		}

		// Skip fields not exported via yaml (unless they're inline)
		fieldName := getFieldName(field)
		if fieldName == "" && !isFieldInline(field) {
			continue
		}

		// Skip field types which are non configurable
		if field.Type.Kind() == reflect.Func {
			continue
		}

		// Skip deprecated fields we're still keeping for backward compatibility
		// reasons (by convention we prefix them by UnusedFlag)
		if strings.HasPrefix(field.Name, "UnusedFlag") {
			continue
		}

		// Handle custom fields in vendored libs upon which we have no control.
		fieldEntry, err := getCustomFieldEntry(field, fieldValue, flags)
		if err != nil {
			return nil, err
		}
		if fieldEntry != nil {
			block.Add(fieldEntry)
			continue
		}

<<<<<<< HEAD
		// Recursively re-iterate if it's a struct and it's not a custom type.
		if _, custom := getCustomFieldType(field.Type); field.Type.Kind() == reflect.Struct && !custom {
=======
		// Recursively re-iterate if it's a struct
		if field.Type.Kind() == reflect.Struct || field.Type.Kind() == reflect.Ptr {
>>>>>>> 8952e8eb
			// Check whether the sub-block is a root config block
			rootName, rootDesc, isRoot := isRootBlock(field.Type)

			// Since we're going to recursively iterate, we need to create a new sub
			// block and pass it to the doc generation function.
			var subBlock *ConfigBlock

			if !isFieldInline(field) {
				var blockName string
				var blockDesc string

				if isRoot {
					blockName = rootName
					blockDesc = rootDesc
				} else {
					blockName = fieldName
					blockDesc = getFieldDescription(field, "")
				}

				subBlock = &ConfigBlock{
					Name: blockName,
					Desc: blockDesc,
				}

				block.Add(&ConfigEntry{
					Kind:      KindBlock,
					Name:      fieldName,
					Required:  isFieldRequired(field),
					Block:     subBlock,
					BlockDesc: blockDesc,
					Root:      isRoot,
				})

				if isRoot {
					blocks = append(blocks, subBlock)
				}
			} else {
				subBlock = block
			}

			if field.Type.Kind() == reflect.Ptr {
				// If this is a pointer, it's probably nil, so we initialize it.
				fieldValue = reflect.New(field.Type.Elem())
			} else if field.Type.Kind() == reflect.Struct {
				fieldValue = fieldValue.Addr()
			}

			// Recursively generate the doc for the sub-block
			otherBlocks, err := Config(subBlock, fieldValue.Interface(), flags)
			if err != nil {
				return nil, err
			}

			blocks = append(blocks, otherBlocks...)
			continue
		}

		var (
			element *ConfigBlock
			kind    = KindField
		)
		{
			// Add ConfigBlock for slices only if the field isn't a custom type,
			// which shouldn't be inspected because doesn't have YAML tags, flag registrations, etc.
			_, isCustomType := getFieldCustomType(field.Type)
			isSliceOfStructs := field.Type.Kind() == reflect.Slice && (field.Type.Elem().Kind() == reflect.Struct || field.Type.Elem().Kind() == reflect.Ptr)
			if !isCustomType && isSliceOfStructs {
				element = &ConfigBlock{
					Name: fieldName,
					Desc: getFieldDescription(field, ""),
				}
				kind = KindSlice

				_, err = Config(element, reflect.New(field.Type.Elem()).Interface(), flags)
				if err != nil {
					return nil, errors.Wrapf(err, "couldn't inspect slice, element_type=%s", field.Type.Elem())
				}
			}
		}

		fieldType, err := getFieldType(field.Type)
		if err != nil {
			return nil, errors.Wrapf(err, "config=%s.%s", t.PkgPath(), t.Name())
		}

		fieldFlag, err := getFieldFlag(field, fieldValue, flags)
		if err != nil {
			return nil, errors.Wrapf(err, "config=%s.%s", t.PkgPath(), t.Name())
		}
		if fieldFlag == nil {
			block.Add(&ConfigEntry{
				Kind:          kind,
				Name:          fieldName,
				Required:      isFieldRequired(field),
				FieldDesc:     getFieldDescription(field, ""),
				FieldType:     fieldType,
				FieldExample:  getFieldExample(fieldName, field.Type),
				FieldCategory: getFieldCategory(field, ""),
				Element:       element,
			})
			continue
		}

		block.Add(&ConfigEntry{
			Kind:          kind,
			Name:          fieldName,
			Required:      isFieldRequired(field),
			FieldFlag:     fieldFlag.Name,
			FieldDesc:     getFieldDescription(field, fieldFlag.Usage),
			FieldType:     fieldType,
			FieldDefault:  getFieldDefault(field, fieldFlag.DefValue),
			FieldExample:  getFieldExample(fieldName, field.Type),
			FieldCategory: getFieldCategory(field, fieldFlag.Name),
			Element:       element,
		})
	}

	return blocks, nil
}

func getFieldName(field reflect.StructField) string {
	name := field.Name
	tag := field.Tag.Get("yaml")

	// If the tag is not specified, then an exported field can be
	// configured via the field name (lowercase), while an unexported
	// field can't be configured.
	if tag == "" {
		if unicode.IsLower(rune(name[0])) {
			return ""
		}

		return strings.ToLower(name)
	}

	// Parse the field name
	fieldName := yamlFieldNameParser.FindString(tag)
	if fieldName == "-" {
		return ""
	}

	return fieldName
}

<<<<<<< HEAD
func getFieldType(t reflect.Type) (string, error) {
	if custom, ok := getCustomFieldType(t); ok {
		return custom, nil
=======
func getFieldCustomType(t reflect.Type) (string, bool) {
	// Handle custom data types used in the config
	switch t.String() {
	case reflect.TypeOf(&url.URL{}).String():
		return "url", true
	case reflect.TypeOf(time.Duration(0)).String():
		return "duration", true
	case reflect.TypeOf(flagext.StringSliceCSV{}).String():
		return "string", true
	case reflect.TypeOf(flagext.CIDRSliceCSV{}).String():
		return "string", true
	case reflect.TypeOf([]*relabel.Config{}).String():
		return "relabel_config...", true
	case reflect.TypeOf(ingester.ActiveSeriesCustomTrackersConfig{}).String():
		return "map of tracker name (string) to matcher (string)", true
	default:
		return "", false
	}
}

func getFieldType(t reflect.Type) (string, error) {
	if typ, isCustom := getFieldCustomType(t); isCustom {
		return typ, nil
>>>>>>> 8952e8eb
	}

	// Fallback to auto-detection of built-in data types
	switch t.Kind() {
	case reflect.Bool:
		return "boolean", nil

	case reflect.Int:
		fallthrough
	case reflect.Int8:
		fallthrough
	case reflect.Int16:
		fallthrough
	case reflect.Int32:
		fallthrough
	case reflect.Int64:
		fallthrough
	case reflect.Uint:
		fallthrough
	case reflect.Uint8:
		fallthrough
	case reflect.Uint16:
		fallthrough
	case reflect.Uint32:
		fallthrough
	case reflect.Uint64:
		return "int", nil

	case reflect.Float32:
		fallthrough
	case reflect.Float64:
		return "float", nil

	case reflect.String:
		return "string", nil

	case reflect.Slice:
		// Get the type of elements
		elemType, err := getFieldType(t.Elem())
		if err != nil {
			return "", err
		}

		return "list of " + elemType, nil
	case reflect.Map:
		return fmt.Sprintf("map of %s to %s", t.Key(), t.Elem().String()), nil

	case reflect.Struct:
		return t.Name(), nil
	case reflect.Ptr:
		return getFieldType(t.Elem())

	default:
		return "", fmt.Errorf("unsupported data type %s", t.Kind())
	}
}

func getCustomFieldType(t reflect.Type) (string, bool) {
	// Handle custom data types used in the config
	switch t.String() {
	case reflect.TypeOf(&url.URL{}).String():
		return "url", true
	case reflect.TypeOf(time.Duration(0)).String():
		return "duration", true
	case reflect.TypeOf(flagext.StringSliceCSV{}).String():
		return "string", true
	case reflect.TypeOf(flagext.CIDRSliceCSV{}).String():
		return "string", true
	case reflect.TypeOf([]*relabel.Config{}).String():
		return "relabel_config...", true
	case reflect.TypeOf(activeseries.CustomTrackersConfig{}).String():
		return "map of tracker name (string) to matcher (string)", true
	default:
		return "", false
	}
}

func ReflectType(typ string) reflect.Type {
	switch typ {
	case "string":
		return reflect.TypeOf("")
	case "url":
		return reflect.TypeOf(flagext.URLValue{})
	case "duration":
		return reflect.TypeOf(time.Duration(0))
	case "time":
		return reflect.TypeOf(&flagext.Time{})
	case "boolean":
		return reflect.TypeOf(false)
	case "int":
		return reflect.TypeOf(0)
	case "float":
		return reflect.TypeOf(0.0)
	case "list of string":
		return reflect.TypeOf(flagext.StringSliceCSV{})
	case "map of string to string":
		fallthrough
	case "map of tracker name (string) to matcher (string)":
		return reflect.TypeOf(map[string]string{})
	case "relabel_config...":
		return reflect.TypeOf([]*relabel.Config{})
	case "map of string to float64":
		return reflect.TypeOf(map[string]float64{})
	case "list of duration":
		return reflect.TypeOf(tsdb.DurationList{})
	case "map of string to validation.ForwardingRule":
		return reflect.TypeOf(map[string]validation.ForwardingRule{})
	default:
		panic("unknown field type " + typ)
	}
}

func getFieldFlag(field reflect.StructField, fieldValue reflect.Value, flags map[uintptr]*flag.Flag) (*flag.Flag, error) {
	if isAbsentInCLI(field) {
		return nil, nil
	}
	fieldPtr := fieldValue.Addr().Pointer()
	fieldFlag, ok := flags[fieldPtr]
	if !ok {
		return nil, nil
	}

	return fieldFlag, nil
}

func getFieldExample(fieldKey string, fieldType reflect.Type) *FieldExample {
	ex, ok := reflect.New(fieldType).Interface().(ExamplerConfig)
	if !ok {
		return nil
	}
	comment, yml := ex.ExampleDoc()
	return &FieldExample{
		Comment: comment,
		Yaml:    map[string]interface{}{fieldKey: yml},
	}
}

func getCustomFieldEntry(field reflect.StructField, fieldValue reflect.Value, flags map[uintptr]*flag.Flag) (*ConfigEntry, error) {
	if field.Type == reflect.TypeOf(logging.Level{}) || field.Type == reflect.TypeOf(logging.Format{}) {
		fieldFlag, err := getFieldFlag(field, fieldValue, flags)
		if err != nil {
			return nil, err
		}

		return &ConfigEntry{
			Kind:          KindField,
			Name:          getFieldName(field),
			Required:      isFieldRequired(field),
			FieldFlag:     fieldFlag.Name,
			FieldDesc:     fieldFlag.Usage,
			FieldType:     "string",
			FieldDefault:  getFieldDefault(field, fieldFlag.DefValue),
			FieldCategory: getFieldCategory(field, fieldFlag.Name),
		}, nil
	}
	if field.Type == reflect.TypeOf(flagext.URLValue{}) {
		fieldFlag, err := getFieldFlag(field, fieldValue, flags)
		if err != nil {
			return nil, err
		}

		return &ConfigEntry{
			Kind:          KindField,
			Name:          getFieldName(field),
			Required:      isFieldRequired(field),
			FieldFlag:     fieldFlag.Name,
			FieldDesc:     fieldFlag.Usage,
			FieldType:     "url",
			FieldDefault:  getFieldDefault(field, fieldFlag.DefValue),
			FieldCategory: getFieldCategory(field, fieldFlag.Name),
		}, nil
	}
	if field.Type == reflect.TypeOf(flagext.Secret{}) {
		fieldFlag, err := getFieldFlag(field, fieldValue, flags)
		if err != nil {
			return nil, err
		}

		return &ConfigEntry{
			Kind:          KindField,
			Name:          getFieldName(field),
			Required:      isFieldRequired(field),
			FieldFlag:     fieldFlag.Name,
			FieldDesc:     fieldFlag.Usage,
			FieldType:     "string",
			FieldDefault:  getFieldDefault(field, fieldFlag.DefValue),
			FieldCategory: getFieldCategory(field, fieldFlag.Name),
		}, nil
	}
	if field.Type == reflect.TypeOf(model.Duration(0)) {
		fieldFlag, err := getFieldFlag(field, fieldValue, flags)
		if err != nil {
			return nil, err
		}

		return &ConfigEntry{
			Kind:          KindField,
			Name:          getFieldName(field),
			Required:      isFieldRequired(field),
			FieldFlag:     fieldFlag.Name,
			FieldDesc:     fieldFlag.Usage,
			FieldType:     "duration",
			FieldDefault:  getFieldDefault(field, fieldFlag.DefValue),
			FieldCategory: getFieldCategory(field, fieldFlag.Name),
		}, nil
	}
	if field.Type == reflect.TypeOf(flagext.Time{}) {
		fieldFlag, err := getFieldFlag(field, fieldValue, flags)
		if err != nil {
			return nil, err
		}

		return &ConfigEntry{
			Kind:          KindField,
			Name:          getFieldName(field),
			Required:      isFieldRequired(field),
			FieldFlag:     fieldFlag.Name,
			FieldDesc:     fieldFlag.Usage,
			FieldType:     "time",
			FieldDefault:  getFieldDefault(field, fieldFlag.DefValue),
			FieldCategory: getFieldCategory(field, fieldFlag.Name),
		}, nil
	}

	return nil, nil
}

func getFieldCategory(field reflect.StructField, name string) string {
	if category, ok := fieldcategory.GetOverride(name); ok {
		return category.String()
	}
	return field.Tag.Get("category")
}

func getFieldDefault(field reflect.StructField, fallback string) string {
	if v := getDocTagValue(field, "default"); v != "" {
		return v
	}

	return fallback
}

func isFieldHidden(f reflect.StructField) bool {
	return getDocTagFlag(f, "hidden")
}

func isAbsentInCLI(f reflect.StructField) bool {
	return getDocTagFlag(f, "nocli")
}

func isFieldRequired(f reflect.StructField) bool {
	return getDocTagFlag(f, "required")
}

func isFieldInline(f reflect.StructField) bool {
	return yamlFieldInlineParser.MatchString(f.Tag.Get("yaml"))
}

func getFieldDescription(f reflect.StructField, fallback string) string {
	if desc := getDocTagValue(f, "description"); desc != "" {
		return desc
	}

	return fallback
}

func isRootBlock(t reflect.Type) (string, string, bool) {
	for _, rootBlock := range RootBlocks {
		if t == rootBlock.StructType {
			return rootBlock.Name, rootBlock.Desc, true
		}
	}

	return "", "", false
}

func getDocTagFlag(f reflect.StructField, name string) bool {
	cfg := parseDocTag(f)
	_, ok := cfg[name]
	return ok
}

func getDocTagValue(f reflect.StructField, name string) string {
	cfg := parseDocTag(f)
	return cfg[name]
}

func parseDocTag(f reflect.StructField) map[string]string {
	cfg := map[string]string{}
	tag := f.Tag.Get("doc")

	if tag == "" {
		return cfg
	}

	for _, entry := range strings.Split(tag, "|") {
		parts := strings.SplitN(entry, "=", 2)

		switch len(parts) {
		case 1:
			cfg[parts[0]] = ""
		case 2:
			cfg[parts[0]] = parts[1]
		}
	}

	return cfg
}<|MERGE_RESOLUTION|>--- conflicted
+++ resolved
@@ -22,12 +22,8 @@
 	"github.com/prometheus/prometheus/model/relabel"
 	"github.com/weaveworks/common/logging"
 
-<<<<<<< HEAD
 	"github.com/grafana/mimir/pkg/ingester/activeseries"
-=======
-	"github.com/grafana/mimir/pkg/ingester"
 	"github.com/grafana/mimir/pkg/storage/tsdb"
->>>>>>> 8952e8eb
 	"github.com/grafana/mimir/pkg/util/fieldcategory"
 	"github.com/grafana/mimir/pkg/util/validation"
 )
@@ -187,13 +183,8 @@
 			continue
 		}
 
-<<<<<<< HEAD
 		// Recursively re-iterate if it's a struct and it's not a custom type.
-		if _, custom := getCustomFieldType(field.Type); field.Type.Kind() == reflect.Struct && !custom {
-=======
-		// Recursively re-iterate if it's a struct
-		if field.Type.Kind() == reflect.Struct || field.Type.Kind() == reflect.Ptr {
->>>>>>> 8952e8eb
+		if _, custom := getCustomFieldType(field.Type); (field.Type.Kind() == reflect.Struct || field.Type.Kind() == reflect.Ptr) && !custom {
 			// Check whether the sub-block is a root config block
 			rootName, rootDesc, isRoot := isRootBlock(field.Type)
 
@@ -338,11 +329,6 @@
 	return fieldName
 }
 
-<<<<<<< HEAD
-func getFieldType(t reflect.Type) (string, error) {
-	if custom, ok := getCustomFieldType(t); ok {
-		return custom, nil
-=======
 func getFieldCustomType(t reflect.Type) (string, bool) {
 	// Handle custom data types used in the config
 	switch t.String() {
@@ -356,7 +342,7 @@
 		return "string", true
 	case reflect.TypeOf([]*relabel.Config{}).String():
 		return "relabel_config...", true
-	case reflect.TypeOf(ingester.ActiveSeriesCustomTrackersConfig{}).String():
+	case reflect.TypeOf(activeseries.CustomTrackersConfig{}).String():
 		return "map of tracker name (string) to matcher (string)", true
 	default:
 		return "", false
@@ -366,7 +352,6 @@
 func getFieldType(t reflect.Type) (string, error) {
 	if typ, isCustom := getFieldCustomType(t); isCustom {
 		return typ, nil
->>>>>>> 8952e8eb
 	}
 
 	// Fallback to auto-detection of built-in data types
